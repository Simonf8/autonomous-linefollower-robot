import cv2
import numpy as np
from typing import Optional, Tuple, List
import math

class IntersectionDetector:
    """
    Detects line intersections and corners from a camera frame to aid in position tracking.
    Combines vision detection with encoder data for improved accuracy.
    """
    def __init__(self, debug=False, cell_size_m=0.11):
        self.debug = debug
        self.cell_size_m = cell_size_m
        
        # Configuration for intersection detection
        self.black_threshold = 80
        self.blur_size = (5, 5)
        self.morph_kernel = np.ones((5, 5), np.uint8)
        self.min_contour_area = 1000
        
<<<<<<< HEAD
        self.intersection_line_width_threshold = 0.6  
=======
        # An intersection is detected if a horizontal line's width is >60% of the frame's width
        self.intersection_line_width_threshold = 0.6
        
        # Corner detection parameters
        self.corner_detection_enabled = True
        self.min_corner_angle = 45  # Minimum angle to consider as a corner (degrees)
        self.max_corner_angle = 135  # Maximum angle to consider as a corner (degrees)
        self.corner_line_length_threshold = 50  # Minimum line length for corner detection
        
        # Grid and encoder integration
        self.encoder_data = [0, 0, 0, 0]  # FL, FR, BL, BR encoder values
        self.last_encoder_data = [0, 0, 0, 0]
        self.grid_position = (0, 0)  # Current estimated grid position
        
        # Corner confidence tracking
        self.corner_confidence_threshold = 0.7
        self.consecutive_corner_detections = 0
        self.min_consecutive_detections = 3

    def update_encoder_data(self, encoder_ticks: List[int]):
        """
        Update encoder data from ESP32.
        
        Args:
            encoder_ticks: List of 4 encoder values [FL, FR, BL, BR]
        """
        if len(encoder_ticks) == 4:
            self.last_encoder_data = self.encoder_data.copy()
            self.encoder_data = encoder_ticks.copy()
>>>>>>> 2189c6a6

    def detect(self, frame: np.ndarray) -> Optional[str]:
        """
        Detects intersections and corners in the given camera frame.

        Args:
            frame: The input camera frame (BGR).

        Returns:
            The type of event detected ('intersection', 'left_corner', 'right_corner'), or None.
        """
        if frame is None:
            return None

        # Pre-process the image
        processed_frame = self._preprocess_frame(frame)
        
        # First check for intersections (existing functionality)
        intersection_result = self._detect_intersection(processed_frame)
        if intersection_result:
            return intersection_result
        
        # Then check for corners if enabled
        if self.corner_detection_enabled:
            corner_result = self._detect_corners(processed_frame, frame)
            if corner_result:
                return corner_result
                
        return None

    def _preprocess_frame(self, frame: np.ndarray) -> np.ndarray:
        """
        Preprocess the frame for line detection.
        
        Args:
            frame: Input BGR frame
            
        Returns:
            Binary processed frame
        """
        gray = cv2.cvtColor(frame, cv2.COLOR_BGR2GRAY)
        blurred = cv2.GaussianBlur(gray, self.blur_size, 0)
        _, binary = cv2.threshold(blurred, self.black_threshold, 255, cv2.THRESH_BINARY_INV)
        binary = cv2.morphologyEx(binary, cv2.MORPH_CLOSE, self.morph_kernel)
        return binary

    def _detect_intersection(self, binary_frame: np.ndarray) -> Optional[str]:
        """
        Detect intersection using the existing algorithm.
        
        Args:
            binary_frame: Preprocessed binary frame
            
        Returns:
            'intersection' if detected, None otherwise
        """
        height, width = binary_frame.shape

        # Find the main line contour
        contours, _ = cv2.findContours(binary_frame, cv2.RETR_EXTERNAL, cv2.CHAIN_APPROX_SIMPLE)
        if not contours:
            return None

        largest_contour = max(contours, key=cv2.contourArea)
        if cv2.contourArea(largest_contour) < self.min_contour_area:
            return None
            
        contour_mask = np.zeros_like(binary_frame)
        cv2.drawContours(contour_mask, [largest_contour], -1, 255, -1)
        
        
        scan_y_start = height // 4
        scan_y_end = int(height * 0.75)

        for y in range(scan_y_start, scan_y_end):
            row = contour_mask[y, :]
            line_indices = np.where(row > 0)[0]
            
            if len(line_indices) > 0:
                line_width = line_indices[-1] - line_indices[0]
                line_width_ratio = line_width / width
                
                if line_width_ratio > self.intersection_line_width_threshold:
                    if self.debug:
                        print(f"Intersection detected at y={y} with width ratio {line_width_ratio:.2f}")
                    return "intersection"
            
        return None

    def _detect_corners(self, binary_frame: np.ndarray, original_frame: np.ndarray) -> Optional[str]:
        """
        Detect corners using line detection and angle analysis.
        
        Args:
            binary_frame: Preprocessed binary frame
            original_frame: Original color frame for debugging
            
        Returns:
            'left_corner', 'right_corner', or None
        """
        # Use HoughLinesP to detect line segments
        lines = cv2.HoughLinesP(
            binary_frame,
            rho=1,
            theta=np.pi/180,
            threshold=50,
            minLineLength=self.corner_line_length_threshold,
            maxLineGap=20
        )
        
        if lines is None or len(lines) < 2:
            self.consecutive_corner_detections = 0
            return None
        
        # Analyze line angles and positions
        corner_type = self._analyze_lines_for_corners(lines, binary_frame.shape, original_frame)
        
        if corner_type:
            self.consecutive_corner_detections += 1
            if self.consecutive_corner_detections >= self.min_consecutive_detections:
                if self.debug:
                    print(f"Corner confirmed: {corner_type} (confidence: {self.consecutive_corner_detections})")
                return corner_type
        else:
            self.consecutive_corner_detections = 0
            
        return None

    def _analyze_lines_for_corners(self, lines: np.ndarray, frame_shape: Tuple[int, int], 
                                  original_frame: np.ndarray) -> Optional[str]:
        """
        Analyze detected lines to determine corner type.
        
        Args:
            lines: Detected line segments from HoughLinesP
            frame_shape: Shape of the frame (height, width)
            original_frame: Original frame for debug visualization
            
        Returns:
            Corner type or None
        """
        height, width = frame_shape
        frame_center_x = width // 2
        
        # Group lines by angle
        horizontal_lines = []
        vertical_lines = []
        diagonal_lines = []
        
        for line in lines:
            x1, y1, x2, y2 = line[0]
            
            # Calculate angle
            angle = math.degrees(math.atan2(y2 - y1, x2 - x1))
            angle = abs(angle)
            
            # Classify line by angle
            if angle < 15 or angle > 165:  # Horizontal
                horizontal_lines.append((x1, y1, x2, y2, angle))
            elif 75 < angle < 105:  # Vertical
                vertical_lines.append((x1, y1, x2, y2, angle))
            elif 30 < angle < 60 or 120 < angle < 150:  # Diagonal
                diagonal_lines.append((x1, y1, x2, y2, angle))
        
        # Debug visualization
        if self.debug and len(horizontal_lines) > 0 and len(vertical_lines) > 0:
            debug_frame = original_frame.copy()
            for x1, y1, x2, y2, _ in horizontal_lines:
                cv2.line(debug_frame, (x1, y1), (x2, y2), (0, 255, 0), 2)  # Green for horizontal
            for x1, y1, x2, y2, _ in vertical_lines:
                cv2.line(debug_frame, (x1, y1), (x2, y2), (255, 0, 0), 2)  # Blue for vertical
            
        # Detect corner based on line intersections and positions
        corner_type = self._determine_corner_type(horizontal_lines, vertical_lines, 
                                                 diagonal_lines, frame_center_x, height)
        
        # Combine with encoder data for validation
        if corner_type:
            corner_type = self._validate_corner_with_encoders(corner_type)
            
        return corner_type

    def _determine_corner_type(self, horizontal_lines: List, vertical_lines: List, 
                              diagonal_lines: List, frame_center_x: int, frame_height: int) -> Optional[str]:
        """
        Determine corner type based on line analysis.
        
        Args:
            horizontal_lines: List of horizontal line segments
            vertical_lines: List of vertical line segments
            diagonal_lines: List of diagonal line segments
            frame_center_x: X coordinate of frame center
            frame_height: Height of the frame
            
        Returns:
            Corner type or None
        """
        # Look for L-shaped patterns (horizontal + vertical lines)
        if len(horizontal_lines) > 0 and len(vertical_lines) > 0:
            # Find the most prominent vertical line
            main_vertical = max(vertical_lines, key=lambda line: abs(line[3] - line[1]))  # Longest vertical line
            v_x = (main_vertical[0] + main_vertical[2]) // 2  # Average X position of vertical line
            
            # Determine corner direction based on vertical line position
            if v_x < frame_center_x * 0.8:  # Vertical line on the left side
                return "left_corner"
            elif v_x > frame_center_x * 1.2:  # Vertical line on the right side
                return "right_corner"
        
        # Look for diagonal patterns that might indicate corners
        if len(diagonal_lines) > 0:
            # Analyze diagonal line positions and angles
            for x1, y1, x2, y2, angle in diagonal_lines:
                line_center_x = (x1 + x2) // 2
                
                # Check if diagonal line suggests a corner
                if 30 < angle < 60:  # Right-leaning diagonal
                    if line_center_x < frame_center_x:
                        return "left_corner"
                elif 120 < angle < 150:  # Left-leaning diagonal  
                    if line_center_x > frame_center_x:
                        return "right_corner"
        
        return None

    def _validate_corner_with_encoders(self, detected_corner: str) -> Optional[str]:
        """
        Validate detected corner with encoder data.
        
        Args:
            detected_corner: Corner type detected by vision
            
        Returns:
            Validated corner type or None
        """
        # Calculate encoder differences to detect turning motion
        encoder_diff = [
            self.encoder_data[i] - self.last_encoder_data[i] 
            for i in range(4)
        ]
        
        # Calculate if robot is turning based on encoder differences
        # For omni-wheel: FL, FR, BL, BR
        left_side_motion = (encoder_diff[0] + encoder_diff[2]) / 2  # FL + BL
        right_side_motion = (encoder_diff[1] + encoder_diff[3]) / 2  # FR + BR
        
        turn_direction = None
        turn_threshold = 5  # Minimum encoder difference to consider as turning
        
        if abs(left_side_motion - right_side_motion) > turn_threshold:
            if left_side_motion < right_side_motion:
                turn_direction = "left"
            else:
                turn_direction = "right"
        
        # Validate vision detection with encoder data
        if turn_direction is None:
            # No significant turning detected by encoders
            return None
        
        if detected_corner == "left_corner" and turn_direction == "left":
            if self.debug:
                print(f"Corner validated: {detected_corner} matches encoder turn direction {turn_direction}")
            return detected_corner
        elif detected_corner == "right_corner" and turn_direction == "right":
            if self.debug:
                print(f"Corner validated: {detected_corner} matches encoder turn direction {turn_direction}")
            return detected_corner
        else:
            if self.debug:
                print(f"Corner validation failed: vision={detected_corner}, encoders={turn_direction}")
            return None

    def update_grid_position(self, grid_x: int, grid_y: int):
        """
        Update the current grid position for comparison with detected events.
        
        Args:
            grid_x: X coordinate in grid
            grid_y: Y coordinate in grid
        """
        self.grid_position = (grid_x, grid_y)

    def compare_with_grid(self, pathfinder_grid: np.ndarray, detected_event: str) -> bool:
        """
        Compare detected event with expected grid layout.
        
        Args:
            pathfinder_grid: The maze grid from pathfinder
            detected_event: The detected event type
            
        Returns:
            True if event matches expected grid layout
        """
        if not detected_event or not hasattr(self, 'grid_position'):
            return False
            
        grid_x, grid_y = self.grid_position
        grid_height, grid_width = pathfinder_grid.shape
        
        # Check bounds
        if not (0 <= grid_x < grid_width and 0 <= grid_y < grid_height):
            return False
        
        # For corners, check if we're approaching a turn in the grid
        if detected_event in ["left_corner", "right_corner"]:
            return self._validate_corner_with_grid(pathfinder_grid, grid_x, grid_y, detected_event)
        elif detected_event == "intersection":
            return self._validate_intersection_with_grid(pathfinder_grid, grid_x, grid_y)
            
        return False

    def _validate_corner_with_grid(self, grid: np.ndarray, x: int, y: int, corner_type: str) -> bool:
        """
        Validate corner detection with grid layout.
        
        Args:
            grid: Pathfinder grid
            x, y: Current grid position
            corner_type: Detected corner type
            
        Returns:
            True if corner matches grid expectations
        """
        # Check surrounding cells to see if a corner is expected
        directions = {
            'up': (0, -1),
            'down': (0, 1), 
            'left': (-1, 0),
            'right': (1, 0)
        }
        
        adjacent_paths = []
        for direction, (dx, dy) in directions.items():
            new_x, new_y = x + dx, y + dy
            if (0 <= new_x < grid.shape[1] and 0 <= new_y < grid.shape[0] and 
                grid[new_y, new_x] == 0):  # 0 = path, 1 = obstacle
                adjacent_paths.append(direction)
        
        # A corner should have exactly 2 adjacent paths forming an L-shape
        if len(adjacent_paths) == 2:
            if corner_type == "left_corner":
                # Left corner: expect paths going up/down and left, or up and left/right
                expected_patterns = [
                    ('up', 'left'), ('down', 'left'),
                    ('up', 'right'), ('left', 'right')
                ]
            else:  # right_corner
                # Right corner: expect paths going up/down and right, or down and left/right  
                expected_patterns = [
                    ('up', 'right'), ('down', 'right'),
                    ('down', 'left'), ('left', 'right')
                ]
            
            for pattern in expected_patterns:
                if all(direction in adjacent_paths for direction in pattern):
                    if self.debug:
                        print(f"Grid validation: {corner_type} matches pattern {pattern}")
                    return True
        
        return False

    def _validate_intersection_with_grid(self, grid: np.ndarray, x: int, y: int) -> bool:
        """
        Validate intersection detection with grid layout.
        
        Args:
            grid: Pathfinder grid
            x, y: Current grid position
            
        Returns:
            True if intersection matches grid expectations
        """
        # Count adjacent path cells
        directions = [(0, -1), (0, 1), (-1, 0), (1, 0)]  # up, down, left, right
        path_count = 0
        
        for dx, dy in directions:
            new_x, new_y = x + dx, y + dy
            if (0 <= new_x < grid.shape[1] and 0 <= new_y < grid.shape[0] and 
                grid[new_y, new_x] == 0):  # 0 = path
                path_count += 1
        
        # An intersection should have 3 or 4 adjacent paths
        is_intersection = path_count >= 3
        
        if self.debug and is_intersection:
            print(f"Grid validation: intersection at ({x},{y}) has {path_count} adjacent paths")
            
        return is_intersection

    def draw_debug_info(self, frame: np.ndarray, intersection_type: Optional[str]):
        """Draws debug information on the frame."""
        if intersection_type:
            # Color coding for different event types
            if intersection_type == "intersection":
                color = (0, 0, 255)  # Red
            elif intersection_type == "left_corner":
                color = (255, 0, 0)  # Blue
            elif intersection_type == "right_corner":
                color = (0, 255, 0)  # Green
            else:
                color = (0, 255, 255)  # Yellow
                
            cv2.putText(frame, f"Event: {intersection_type.upper()}", (10, 60),
<<<<<<< HEAD
                        cv2.FONT_HERSHEY_SIMPLEX, 0.7, (0, 0, 255), 2)
        return frame 
    
    def get_intersection_info(self, frame: np.ndarray):
        """get intersection info from the frame"""
        if frame is None:
            return None
        
        gray = cv2.cvtColor(frame, cv2.COLOR_BGR2GRAY)
        blurred = cv2.GaussianBlur(gray, self)
        _, binary = cv2.threshold(blurres, self.black_threshold, 255, cv2.THRESH_BINNARY)
        binary = cv2.morphologyEx(binary, )
    
    def center_of_mass(self, frame, binary):
        """get the center of mass of the binary image"""
        moments = cv2.moments(binary)
        if moments['m00'] == 0:
            return None
        
        cx = int(moments['m10'])/moments['m00']
        cy = int(moments['m01'])/moments['m00']
        return cx, cy
    
    def get_intersection_info(self, frame: np.ndarray):
        """get intersection info from the frame"""
        if frame is None:
            return None
        
        gray = cv2.cvtColor(frame, cv2.COLOR_BGR2GRAY)
        blurred = cv2.GaussianBlur(gray, self.blursize, 0)
        _, binary = cv2.threshold(blurred, self.blackthreshld, 255, cv2.THRESH_BINARY)
        binary = cv2.morphologyEx(binary, self.morph_kernel, self.morph_kernel)
        
        
    
=======
                        cv2.FONT_HERSHEY_SIMPLEX, 0.7, color, 2)
            
            # Show encoder validation info if available
            if hasattr(self, 'consecutive_corner_detections'):
                cv2.putText(frame, f"Confidence: {self.consecutive_corner_detections}", (10, 90),
                           cv2.FONT_HERSHEY_SIMPLEX, 0.5, color, 1)
        
        # Show current grid position
        if hasattr(self, 'grid_position'):
            cv2.putText(frame, f"Grid: {self.grid_position}", (10, 30),
                       cv2.FONT_HERSHEY_SIMPLEX, 0.5, (255, 255, 255), 1)
                       
        return frame 
>>>>>>> 2189c6a6
<|MERGE_RESOLUTION|>--- conflicted
+++ resolved
@@ -17,40 +17,8 @@
         self.blur_size = (5, 5)
         self.morph_kernel = np.ones((5, 5), np.uint8)
         self.min_contour_area = 1000
-        
-<<<<<<< HEAD
+        # An intersection is detected if a horizontal line's width is >60% of the frame's width
         self.intersection_line_width_threshold = 0.6  
-=======
-        # An intersection is detected if a horizontal line's width is >60% of the frame's width
-        self.intersection_line_width_threshold = 0.6
-        
-        # Corner detection parameters
-        self.corner_detection_enabled = True
-        self.min_corner_angle = 45  # Minimum angle to consider as a corner (degrees)
-        self.max_corner_angle = 135  # Maximum angle to consider as a corner (degrees)
-        self.corner_line_length_threshold = 50  # Minimum line length for corner detection
-        
-        # Grid and encoder integration
-        self.encoder_data = [0, 0, 0, 0]  # FL, FR, BL, BR encoder values
-        self.last_encoder_data = [0, 0, 0, 0]
-        self.grid_position = (0, 0)  # Current estimated grid position
-        
-        # Corner confidence tracking
-        self.corner_confidence_threshold = 0.7
-        self.consecutive_corner_detections = 0
-        self.min_consecutive_detections = 3
-
-    def update_encoder_data(self, encoder_ticks: List[int]):
-        """
-        Update encoder data from ESP32.
-        
-        Args:
-            encoder_ticks: List of 4 encoder values [FL, FR, BL, BR]
-        """
-        if len(encoder_ticks) == 4:
-            self.last_encoder_data = self.encoder_data.copy()
-            self.encoder_data = encoder_ticks.copy()
->>>>>>> 2189c6a6
 
     def detect(self, frame: np.ndarray) -> Optional[str]:
         """
@@ -456,8 +424,18 @@
                 color = (0, 255, 255)  # Yellow
                 
             cv2.putText(frame, f"Event: {intersection_type.upper()}", (10, 60),
-<<<<<<< HEAD
-                        cv2.FONT_HERSHEY_SIMPLEX, 0.7, (0, 0, 255), 2)
+                        cv2.FONT_HERSHEY_SIMPLEX, 0.7, color, 2)
+            
+            # Show encoder validation info if available
+            if hasattr(self, 'consecutive_corner_detections'):
+                cv2.putText(frame, f"Confidence: {self.consecutive_corner_detections}", (10, 90),
+                           cv2.FONT_HERSHEY_SIMPLEX, 0.5, color, 1)
+        
+        # Show current grid position
+        if hasattr(self, 'grid_position'):
+            cv2.putText(frame, f"Grid: {self.grid_position}", (10, 30),
+                       cv2.FONT_HERSHEY_SIMPLEX, 0.5, (255, 255, 255), 1)
+                       
         return frame 
     
     def get_intersection_info(self, frame: np.ndarray):
@@ -491,19 +469,4 @@
         binary = cv2.morphologyEx(binary, self.morph_kernel, self.morph_kernel)
         
         
-    
-=======
-                        cv2.FONT_HERSHEY_SIMPLEX, 0.7, color, 2)
-            
-            # Show encoder validation info if available
-            if hasattr(self, 'consecutive_corner_detections'):
-                cv2.putText(frame, f"Confidence: {self.consecutive_corner_detections}", (10, 90),
-                           cv2.FONT_HERSHEY_SIMPLEX, 0.5, color, 1)
-        
-        # Show current grid position
-        if hasattr(self, 'grid_position'):
-            cv2.putText(frame, f"Grid: {self.grid_position}", (10, 30),
-                       cv2.FONT_HERSHEY_SIMPLEX, 0.5, (255, 255, 255), 1)
-                       
-        return frame 
->>>>>>> 2189c6a6
+    